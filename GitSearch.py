#!/usr/bin/env python3
"""GitSearch.py – массовый парсер файлов по GitHub Code Search.

CLI: нужны только `--token` и `--dork`.
* Сохраняет файлы и CSV‑отчёт в каталог **output/**.
* Всегда начинает новую сессию.
* `findings.csv` содержит колонку `match_line` (первая строка с совпадением) и
  `context_excerpt` (±2 строки вокруг неё).
* Перед стартом проверяет Search‑лимит GitHub и ждёт сброса, если `remaining=0`.
"""
from __future__ import annotations

import argparse
import csv
import re
import shlex
import signal
import sys
import time
from datetime import datetime
from pathlib import Path
from typing import List, Set

import requests
from requests.exceptions import RequestException
from tqdm import tqdm

GITHUB_API_URL = "https://api.github.com/search/code"
PER_PAGE = 100
MAX_PAGES = 100  # 10 000 результатов (GitHub всё равно вернёт ≤1 000)
RATE_SLEEP = 1   # секунда между страницами
OUTPUT_DIR = "output"

abort = False

###############################################################################
# Signal handler
###############################################################################

def handle_sigint(signum, frame):  # type: ignore[assign]
    global abort
    abort = True
    print("\n[!] Прерывание… завершаем после текущего запроса.", file=sys.stderr)


signal.signal(signal.SIGINT, handle_sigint)

###############################################################################
# CLI
###############################################################################

def parse_args() -> argparse.Namespace:
    p = argparse.ArgumentParser(description="Download GitHub search hits and log findings.")
    p.add_argument("--token", required=True, help="GitHub Personal Access Token")
    p.add_argument("--dork", required=True, help="GitHub search dork, e.g. 'filename:.env DB_PASSWORD'")
    return p.parse_args()

###############################################################################
# Rate‑limit helpers
###############################################################################

def rate_status(headers: dict) -> tuple[int, int]:
    """Return (remaining, reset_epoch) for Search API rate‑limit."""
    try:
        resp = requests.get("https://api.github.com/rate_limit", headers=headers, timeout=10)
        data = resp.json()["resources"]["search"]
        return int(data["remaining"]), int(data["reset"])
    except Exception as exc:
        print(f"[WARN] Не удалось получить /rate_limit: {exc}", file=sys.stderr)
        return 0, int(time.time()) + 60


def wait_until(reset_epoch: int):
    wait = reset_epoch - int(time.time()) + 2  # +2 сек страховка
    if wait > 0:
        eta = datetime.fromtimestamp(reset_epoch).strftime("%H:%M:%S")
        print(f"[RATE] Ждём {wait}s до {eta}", file=sys.stderr)
        time.sleep(wait)

###############################################################################
# Utility helpers
###############################################################################

def html_to_raw(html_url: str) -> str:
    """Convert https://github.com/.../blob/... → raw.githubusercontent.com/..."""
    return html_url.replace("https://github.com/", "https://raw.githubusercontent.com/").replace("/blob/", "/")


def save_file(raw_url: str, dest_path: Path) -> None:
    try:
        r = requests.get(raw_url, timeout=30)
        r.raise_for_status()
    except RequestException as e:
        print(f"[!] Не удалось скачать {raw_url}: {e}", file=sys.stderr)
        return

    dest_path.parent.mkdir(parents=True, exist_ok=True)
    dest_path.write_bytes(r.content)


def build_patterns(dork: str) -> List[re.Pattern[str]]:
    """Из dork‑строки выделяем токены без ':' и строим regex‑паттерны."""
    tokens = shlex.split(dork)
    search_tokens = [t for t in tokens if ':' not in t]
    if not search_tokens:
        search_tokens = [tokens[-1]]  # fallback – последний токен
    return [re.compile(re.escape(tok), re.IGNORECASE) for tok in search_tokens]


def first_match_line(lines: List[str], patterns: List[re.Pattern[str]]) -> tuple[int, str]:
    """Возвращает (номер строки, текст) первого совпадения любого паттерна."""
    for idx, line in enumerate(lines):
        for pat in patterns:
            if pat.search(line):
                return idx + 1, line.strip()[:500]
    return 0, ""


def context_excerpt(lines: List[str], idx: int) -> str:
    start = max(idx - 2, 0)
    end = min(idx + 3, len(lines))
<<<<<<< HEAD
    return "".join(lines[start:end]).strip()[:1000]
=======
    return "".join(lines[start:end])
>>>>>>> 4b2a5fe3

###############################################################################
# Main
###############################################################################

def main() -> None:
    args = parse_args()

    out_root = Path(OUTPUT_DIR)
    out_root.mkdir(parents=True, exist_ok=True)
    csv_path = out_root / "findings.csv"

    processed: Set[str] = set()

    with csv_path.open("w", newline="", encoding="utf-8") as csv_file:
        writer = csv.writer(csv_file)
        writer.writerow(["repo", "file_path", "line_number", "match_line", "context_excerpt", "github_url"])

        headers = {
            "Authorization": f"token {args.token}",
            "Accept": "application/vnd.github.v3.text-match+json",
            "User-Agent": "gh_dork_download/1.4",
        }

        # Проверяем лимит до старта
        remaining, reset_epoch = rate_status(headers)
        print(
            f"[RATE] Search remaining: {remaining}/30; reset @ {datetime.fromtimestamp(reset_epoch).strftime('%H:%M:%S')}"
        )
        if remaining == 0:
            wait_until(reset_epoch)

        patterns = build_patterns(args.dork)

        pbar = tqdm(total=MAX_PAGES, desc="Pages", unit="page")
        try:
            for page in range(1, MAX_PAGES + 1):
                if abort:
                    break

                params = {"q": args.dork, "per_page": PER_PAGE, "page": page}
                resp = requests.get(GITHUB_API_URL, headers=headers, params=params, timeout=60)
                if resp.status_code == 403 and "rate limit" in resp.text.lower():
                    remaining, reset_epoch = rate_status(headers)
                    wait_until(reset_epoch)
                    continue

                resp.raise_for_status()
                items = resp.json().get("items", [])
                if not items:
                    break

                for item in items:
                    html_url = item["html_url"]
                    if html_url in processed:
                        continue

                    repo = item["repository"]["full_name"]
                    rel_path = item["path"]
                    raw_url = html_to_raw(html_url)
                    dest_path = out_root / "github.com" / repo / rel_path

                    save_file(raw_url, dest_path)

                    try:
                        lines = dest_path.read_text(errors="ignore").splitlines()
                    except Exception:
                        lines = []
                    line_no, match_line = first_match_line(lines, patterns)
                    excerpt = context_excerpt(lines, line_no - 1)

                    writer.writerow([repo, rel_path, line_no, match_line, excerpt, html_url])
                    csv_file.flush()
                    processed.add(html_url)

                time.sleep(RATE_SLEEP)
                pbar.update(1)
                if len(items) < PER_PAGE:
                    break
        finally:
            pbar.close()
            print("[+] Завершено. Итоги записаны в", csv_path)


if __name__ == "__main__":
    main()<|MERGE_RESOLUTION|>--- conflicted
+++ resolved
@@ -119,11 +119,8 @@
 def context_excerpt(lines: List[str], idx: int) -> str:
     start = max(idx - 2, 0)
     end = min(idx + 3, len(lines))
-<<<<<<< HEAD
     return "".join(lines[start:end]).strip()[:1000]
-=======
-    return "".join(lines[start:end])
->>>>>>> 4b2a5fe3
+
 
 ###############################################################################
 # Main
